--- conflicted
+++ resolved
@@ -15,38 +15,13 @@
 go install github.com/thomaswinkler/c8y-session-1password@latest
 ```
 
-<<<<<<< HEAD
 Or download from [GitHub Releases](https://github.com/thomaswinkler/c8y-session-1password/releases).
-=======
-**Note**: Make sure your Go bin directory is in your PATH. Add this to your shell profile if needed:
-
-```bash
-export PATH="$PATH:$(go env GOPATH)/bin"
-```
-
-Then reload your shell:
-```bash
-source ~/.zshrc  # or ~/.bashrc, ~/.bash_profile
-```
-
-### Download Pre-built Binaries
-
-Download the latest release from [GitHub Releases](https://github.com/thomaswinkler/c8y-session-1password/releases).
-
-### Build from Source
->>>>>>> 5ee32275
 
 ## Integration with go-c8y-cli
 
 **Interactive session picker:**
 ```bash
-<<<<<<< HEAD
 eval $(c8y sessions login --from-cmd "c8y-session-1password list" --shell auto)
-=======
-git clone https://github.com/thomaswinkler/c8y-session-1password.git
-cd c8y-session-1password
-make build
->>>>>>> 5ee32275
 ```
 
 **Direct session access:**
@@ -131,48 +106,12 @@
 
 ## Development
 
-<<<<<<< HEAD
 **Prerequisites:** Go 1.21+, golangci-lint, 1Password CLI
-=======
-### Prerequisites
-- Go 1.21 or later
-- golangci-lint (for linting)
-- make (optional, for build automation)
-
-### Building
-```bash
-make build
-```
->>>>>>> 5ee32275
 
 ```bash
-<<<<<<< HEAD
 make build    # Build binary
 make test     # Run tests  
 make lint     # Run linting
-=======
-make test
-```
-
-### Linting
-```bash
-make lint
-```
-
-### Coverage
-```bash
-make coverage
-```
-
-### Cross-platform builds
-```bash
-make build-all
-```
-
-### Installing from source
-```bash
-make install
->>>>>>> 5ee32275
 ```
 
 ## License
