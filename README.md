# c8y-session-1password

[![Test](https://github.com/thomaswinkler/c8y-session-1password/actions/workflows/test.yml/badge.svg)](https://github.com/thomaswinkler/c8y-session-1password/actions/workflows/test.yml)
[![Release](https://github.com/thomaswinkler/c8y-session-1password/actions/workflows/release.yml/badge.svg)](https://github.com/thomaswinkler/c8y-session-1password/actions/workflows/release.yml)
[![Go Report Card](https://goreportcard.com/badge/github.com/thomaswinkler/c8y-session-1password)](https://goreportcard.com/report/github.com/thomaswinkler/c8y-session-1password)
[![License: MIT](https://img.shields.io/badge/License-MIT-yellow.svg)](https://opensource.org/licenses/MIT)

A session provider for [go-c8y-cli](https://github.com/reubenmiller/go-c8y-cli) that integrates with 1Password for storing and retrieving Cumulocity IoT session credentials.

## Installation

### Using Go Install

```bash
go install github.com/thomaswinkler/c8y-session-1password@latest
```

Or download from [GitHub Releases](https://github.com/thomaswinkler/c8y-session-1password/releases).

## Integration with go-c8y-cli

Setup aliases in your shell profile to use `c8y-session-1password` with `go-c8y-cli`:

<details open>
<summary><strong>bash / zsh</strong></summary>

**Interactive session picker (searches all vaults):**
```bash
eval $(c8y sessions login --from-cmd "c8y-session-1password --reveal" --shell auto)
```

**Direct session access (searches all vaults for item):**
```bash
eval $(c8y sessions login --from-cmd "c8y-session-1password --item Production --reveal" --shell auto)
```

**Direct session access from specific vault:**
```bash
eval $(c8y sessions login --from-cmd "c8y-session-1password --vault Employee --item Production --reveal" --shell auto)
```

**Using environment variables:**
```bash
export C8YOP_VAULT="Employee"
export C8YOP_ITEM="Production"
eval $(c8y sessions login --from-cmd "c8y-session-1password --reveal" --shell auto)
```

**Searching multiple vaults:**
```bash
export C8YOP_VAULT="Employee,Shared"
eval $(c8y sessions login --from-cmd "c8y-session-1password --reveal" --shell auto)
```

</details>

<details>
<summary><strong>PowerShell</strong></summary>

**Interactive session picker (searches all vaults):**
```powershell
$(c8y sessions login --from-cmd "c8y-session-1password list --reveal" --shell auto) | Invoke-Expression
```

**Direct session access (searches all vaults for item):**
```powershell
$(c8y sessions login --from-cmd "c8y-session-1password --item Production --reveal" --shell auto) | Invoke-Expression
```

**Direct session access from specific vault:**
```powershell
$(c8y sessions login --from-cmd "c8y-session-1password --vault Employee --item Production --reveal" --shell auto) | Invoke-Expression
```

**Using environment variables:**
```powershell
$env:C8YOP_VAULT="Employee"
$env:C8YOP_ITEM="Production"
$(c8y sessions login --from-cmd "c8y-session-1password" --reveal --shell auto) | Invoke-Expression
```

**Searching multiple vaults:**
```powershell
$env:C8YOP_VAULT="Employee,Shared"
$(c8y sessions login --from-cmd "c8y-session-1password list --reveal" --shell auto) | Invoke-Expression
```

</details>

## 1Password Setup

### Enable 1Password CLI Access

> [!IMPORTANT] 
> Before using the `c8y-session-1password`, you must enable [1Password CLI](https://developer.1password.com/docs/cli/) in the 1Password desktop app:
> 1. Open the 1Password desktop app or [install](https://1password.com/downloads/) 
> 2. Go to **Settings** → **Developer** (or **Preferences** → **Advanced** on older versions)
> 3. Enable **"Integrate with 1Password CLI"**
> 4. Restart the 1Password app if prompted

### Authentication

The 1Password CLI supports multiple authentication methods:

#### Interactive Authentication (Desktop/Personal Use)

For personal use with the 1Password desktop app:

```bash
op signin
```

Signin requires the 1Password desktop app to be running and CLI integration enabled.

#### Service Account Authentication (Automated/CI/CD)

For automated environments using 1Password Service Accounts:

<details open>
<summary><strong>bash/zsh</strong></summary>

```bash
export OP_SERVICE_ACCOUNT_TOKEN="your-service-account-token"
```

</details>

<details>
<summary><strong>PowerShell</strong></summary>

```powershell
$env:OP_SERVICE_ACCOUNT_TOKEN="your-service-account-token"
```

</details>

No desktop app required. Ideal for CI/CD pipelines and server environments.

#### 1Password Connect (Self-Hosted)

For organizations using 1Password Connect Server:

<details>
<summary><strong>bash/zsh</strong></summary>

```bash
export OP_CONNECT_HOST="https://your-connect-server"
export OP_CONNECT_TOKEN="your-connect-token"
```

</details>

<details>
<summary><strong>PowerShell</strong></summary>

```powershell
$env:OP_CONNECT_HOST="https://your-connect-server"
$env:OP_CONNECT_TOKEN="your-connect-token"
```

</details>

### Item Structure

Structure your 1Password login items with:
- **Title**: Session name
- **Username**: Cumulocity username  
- **Password**: Cumulocity password
- **Website**: Cumulocity instance URL (or use URLs section for multiple environments)
- **Tags**: Add `c8y` tag (required for filtering)
- **Custom Field** (optional): `Tenant` for explicit tenant specification
- **One-Time Password** (optional): TOTP secret for 2FA

Keep item names short and consistent. Same for tags.

### Multiple URLs Support

Items with multiple URLs in the 1Password URLs section will create separate sessions in the picker, one for each URL:
- **Primary URLs** are listed first in the picker
- **URL labels** are used to distinguish between environments (e.g., "Production", "Staging")
- **Fallback behavior**: If no URLs section exists, falls back to Website/URL fields

## Security

By default, both commands obfuscate sensitive information (passwords, TOTP secrets) to prevent accidental exposure:

<<<<<<< HEAD
- **`list` command**: Obfuscates sensitive information by default (shows `***`)
  - Use `--reveal` to show actual values
- **Root command (direct access)**: Obfuscates sensitive information by default (shows `***`)
  - Use `--reveal` to show actual values
- **Interactive mode from root**: Obfuscates sensitive information by default (shows `***`)
  - Use `--reveal` to show actual values

This approach prioritizes security by requiring explicit use of `--reveal` when you need to see sensitive credentials.

## Environment Configuration

For automated environments or when working with specific projects, set these in your shell profile:

<details open>
<summary><strong>bash / zsh</strong></summary>
=======
### Command Line Options
```bash
# Interactive picker from all vaults listing all items with `c8y` (default) tag
# (passwords obfuscated by default)
c8y-session-1password

# Interactive picker with revealed passwords
c8y-session-1password --vault "Employee" --tags "c8y,prod" --reveal

# Smart filtering - auto-select if only one match, otherwise show picker
c8y-session-1password example.com
>>>>>>> 3d9923fa

```bash
# Default configuration (searches specific vaults)
export C8YOP_VAULT="Employee,Shared"
export C8YOP_TAGS="c8y"

<<<<<<< HEAD
# Alternative: search all vaults (omit C8YOP_VAULT)
export C8YOP_TAGS="c8y"

# Project-specific configuration (optional)
export C8YOP_ITEM="MyProject-Dev"
=======
# Direct access with revealed passwords
c8y-session-1password --vault "Employee" --item "Production" --reveal
c8y-session-1password --uri "op://Employee/Production" --reveal
>>>>>>> 3d9923fa
```

</details>

<<<<<<< HEAD
<details>
<summary><strong>PowerShell</strong></summary>

```powershell
# Default configuration (searches specific vaults)
$env:C8YOP_VAULT="Employee,Shared"
$env:C8YOP_TAGS="c8y"
=======
By default, the command obfuscates sensitive information (passwords, TOTP secrets) to prevent accidental exposure:

- All functionality is now provided through a single command interface
- Passwords, TOTP codes, and TOTP secrets show as `***` by default
- Use `--reveal` flag to show actual values when needed
>>>>>>> 3d9923fa

# Alternative: search all vaults (omit C8YOP_VAULT)
$env:C8YOP_TAGS="c8y"

# Project-specific configuration (optional)
$env:C8YOP_ITEM="MyProject-Dev"
```

For persistent environment variables in PowerShell, add to your PowerShell profile:
```powershell
# Add to $PROFILE (run `notepad $PROFILE` to edit)
$env:C8YOP_VAULT="Employee,Shared"
$env:C8YOP_TAGS="c8y"
```

</details>

## Debugging and Logging

Enable debug logging to troubleshoot 1Password integration issues:

```bash
# Enable debug logging (recommended - consistent with other C8YOP_ variables)
export C8YOP_LOG_LEVEL=debug
c8y-session-1password

# Alternative using LOG_LEVEL
export LOG_LEVEL=debug
c8y-session-1password

# Or inline
C8YOP_LOG_LEVEL=debug c8y-session-1password --item "Production"
LOG_LEVEL=debug c8y-session-1password --item "Production"
```

Available log levels:
- `debug` - Detailed operational information (fetching items, API calls)
- `info` - General information (default)
- `warn`, `warning` - Warning messages
- `error` - Error messages only

Debug logging is particularly useful for:
- Troubleshooting 1Password CLI connectivity
- Understanding which vaults and items are being searched
- Performance analysis of bulk vs individual item fetching

## Development

**Prerequisites:** Go 1.21+, golangci-lint, 1Password CLI

```bash
make build    # Build binary
make test     # Run tests  
make lint     # Run linting
```

## License

MIT License - see [LICENSE](LICENSE) file for details.<|MERGE_RESOLUTION|>--- conflicted
+++ resolved
@@ -52,6 +52,22 @@
 eval $(c8y sessions login --from-cmd "c8y-session-1password --reveal" --shell auto)
 ```
 
+**Add to your shell profile:**
+```bash
+# Add to ~/.bashrc or ~/.zshrc
+set-session-op() {
+  eval $(c8y sessions login --from-cmd "c8y-session-1password --reveal $*" --shell auto)
+} 
+
+# Remove op alias created by go-c8y-cli to avoid conflicts with 1Password CLI
+unalias op
+```
+
+Then you can use `set-session-op` to set the session in your shell:
+```bash
+set-session-op xyz
+```
+
 </details>
 
 <details>
@@ -59,7 +75,7 @@
 
 **Interactive session picker (searches all vaults):**
 ```powershell
-$(c8y sessions login --from-cmd "c8y-session-1password list --reveal" --shell auto) | Invoke-Expression
+$(c8y sessions login --from-cmd "c8y-session-1password --reveal" --shell auto) | Invoke-Expression
 ```
 
 **Direct session access (searches all vaults for item):**
@@ -82,7 +98,7 @@
 **Searching multiple vaults:**
 ```powershell
 $env:C8YOP_VAULT="Employee,Shared"
-$(c8y sessions login --from-cmd "c8y-session-1password list --reveal" --shell auto) | Invoke-Expression
+$(c8y sessions login --from-cmd "c8y-session-1password --reveal" --shell auto) | Invoke-Expression
 ```
 
 </details>
@@ -98,6 +114,9 @@
 > 3. Enable **"Integrate with 1Password CLI"**
 > 4. Restart the 1Password app if prompted
 
+> [!NOTE]
+> If you can not run `op` command, make sure the 1Password CLI is installed and available in your PATH. You can download it from [1Password CLI](https://developer.1password.com/docs/cli/get-started/). You might also need to run `unalias op` to remove any existing aliases that might conflict with the 1Password CLI command.
+
 ### Authentication
 
 The 1Password CLI supports multiple authentication methods:
@@ -160,81 +179,97 @@
 
 </details>
 
-### Item Structure
-
-Structure your 1Password login items with:
-- **Title**: Session name
-- **Username**: Cumulocity username  
-- **Password**: Cumulocity password
-- **Website**: Cumulocity instance URL (or use URLs section for multiple environments)
-- **Tags**: Add `c8y` tag (required for filtering)
-- **Custom Field** (optional): `Tenant` for explicit tenant specification
-- **One-Time Password** (optional): TOTP secret for 2FA
-
-Keep item names short and consistent. Same for tags.
-
-### Multiple URLs Support
-
-Items with multiple URLs in the 1Password URLs section will create separate sessions in the picker, one for each URL:
-- **Primary URLs** are listed first in the picker
-- **URL labels** are used to distinguish between environments (e.g., "Production", "Staging")
-- **Fallback behavior**: If no URLs section exists, falls back to Website/URL fields
+## 1Password Items
+
+Create 1Password **Login** items with these exact field configurations:
+
+### Required Fields
+
+The following fields are required for the `c8y-session-1password` to function correctly:
+
+- `title`: Item and session name (used for display and filtering)
+- `username`: Cumulocity username
+- `password`: Cumulocity password
+- `tags`: Must include `c8y` tag (case-insensitive, required for discovery)
+
+You can choose any tags. Make sure to pass using `--tags` flag or set `C8YOP_TAGS` environment variable to configure the tags to be used for search.
+
+### URL Configuration and Multi Session Support
+
+There is flexibility in how you configure URLs for Cumulocity instances. If there is more than one URL found in an item, a separate session will be created and shown for each URL.
+
+URLs should be absolute URLs pointing to the Cumulocity instance, e.g. `https://myinstance.cumulocity.com`. The url will be used to identify the session in the picker. The label of the field, also if customized, is not used for the session or it's presentation in the picker.
+
+Following fields will be searched for URLs:
+
+- Create one or more `website` fields
+- Create custom fields with **Type**: `URL`
+- Create custom fields with **Label**: `website` or **Label**: `url`
+
+**URL detection**: Searches websites first, then falls back to custom fields with:
+- Field **Type** = `URL` (case-sensitive)
+- Field **Label** = `website` or `url` (case-insensitive)
+
+### Optional Fields
+
+Currently, only `tenant` field is supported as an optional field. If configured in the 1Password item, it's value will be passed as teant id to `go-c8y-cli`. As `go-c8y-cli` determines the tenant id automatically, this is only needed if you really want to override the tenant id.
+
+### Summary and Troubleshooting
+
+When creating 1Password items, ensure:
+- ✅ **Category** is `Login` (not Secure Note or other types)
+- ✅ **Tags** include `c8y` or pass tags using `--tags` or set `C8YOP_TAGS` env variable
+- ✅ **Username** and **Password** fields are populated
+- ✅ At least one URL is configured (`website` field, or URL custom fields)
+- ✅ **Title** is descriptive for easy identification in the picker
+
+Make sure item names and tags are short and descriptive to make it easy to find the right session in the interactive picker.
+
+**Common Issues:**
+- ❌ Item not appearing: Check category is "Login" and has `c8y` tag as well as at least one URL
+- ❌ Multiple sessions not created: Check URLs section or multiple URL custom fields
+- ❌ Make sure the item is in the vaults you are searching and you have access to the vault
+- ❌ If using `--item`, ensure the item name matches exactly (case-sensitive)
+
+Enable DEBUG logging to see detailed output and troubleshoot issues with fetching items or sessions
 
 ## Security
 
-By default, both commands obfuscate sensitive information (passwords, TOTP secrets) to prevent accidental exposure:
-
-<<<<<<< HEAD
-- **`list` command**: Obfuscates sensitive information by default (shows `***`)
-  - Use `--reveal` to show actual values
-- **Root command (direct access)**: Obfuscates sensitive information by default (shows `***`)
-  - Use `--reveal` to show actual values
-- **Interactive mode from root**: Obfuscates sensitive information by default (shows `***`)
-  - Use `--reveal` to show actual values
+By default, all sensitive information (passwords, TOTP secrets) is obfuscated in the output to prevent accidental exposure:
+
+- Passwords, TOTP codes, and TOTP secrets show as `***` by default
+- Use `--reveal` flag to show actual values when needed
 
 This approach prioritizes security by requiring explicit use of `--reveal` when you need to see sensitive credentials.
 
 ## Environment Configuration
+
+The following environment variables can be set to customize the behavior of `c8y-session-1password`:
+
+- `C8YOP_VAULT` - Default vault(s) to search (comma-separated: `"Employee,Shared"`, optional - if not provided, searches all vaults)
+- `C8YOP_TAGS` - Filter tags (defaults to `"c8y"`)
+- `C8YOP_ITEM` - Default item name or ID
+- `C8YOP_LOG_LEVEL` - Logging level (`debug`, `info`, `warn`, `error`; defaults to `info`)
 
 For automated environments or when working with specific projects, set these in your shell profile:
 
 <details open>
 <summary><strong>bash / zsh</strong></summary>
-=======
-### Command Line Options
-```bash
-# Interactive picker from all vaults listing all items with `c8y` (default) tag
-# (passwords obfuscated by default)
-c8y-session-1password
-
-# Interactive picker with revealed passwords
-c8y-session-1password --vault "Employee" --tags "c8y,prod" --reveal
-
-# Smart filtering - auto-select if only one match, otherwise show picker
-c8y-session-1password example.com
->>>>>>> 3d9923fa
 
 ```bash
 # Default configuration (searches specific vaults)
 export C8YOP_VAULT="Employee,Shared"
 export C8YOP_TAGS="c8y"
 
-<<<<<<< HEAD
 # Alternative: search all vaults (omit C8YOP_VAULT)
 export C8YOP_TAGS="c8y"
 
 # Project-specific configuration (optional)
 export C8YOP_ITEM="MyProject-Dev"
-=======
-# Direct access with revealed passwords
-c8y-session-1password --vault "Employee" --item "Production" --reveal
-c8y-session-1password --uri "op://Employee/Production" --reveal
->>>>>>> 3d9923fa
-```
-
-</details>
-
-<<<<<<< HEAD
+```
+
+</details>
+
 <details>
 <summary><strong>PowerShell</strong></summary>
 
@@ -242,13 +277,6 @@
 # Default configuration (searches specific vaults)
 $env:C8YOP_VAULT="Employee,Shared"
 $env:C8YOP_TAGS="c8y"
-=======
-By default, the command obfuscates sensitive information (passwords, TOTP secrets) to prevent accidental exposure:
-
-- All functionality is now provided through a single command interface
-- Passwords, TOTP codes, and TOTP secrets show as `***` by default
-- Use `--reveal` flag to show actual values when needed
->>>>>>> 3d9923fa
 
 # Alternative: search all vaults (omit C8YOP_VAULT)
 $env:C8YOP_TAGS="c8y"
@@ -271,7 +299,7 @@
 Enable debug logging to troubleshoot 1Password integration issues:
 
 ```bash
-# Enable debug logging (recommended - consistent with other C8YOP_ variables)
+# Enable debug logging
 export C8YOP_LOG_LEVEL=debug
 c8y-session-1password
 
